#!/usr/bin/python
# -*- coding: utf-8 -*-
# Copyright (c) 2016 Mikkel Schubert <MikkelSch@gmail.com>
#
# Permission is hereby granted, free of charge, to any person obtaining a copy
# of this software and associated documentation files (the "Software"), to deal
# in the Software without restriction, including without limitation the rights
# to use, copy, modify, merge, publish, distribute, sublicense, and/or sell
# copies of the Software, and to permit persons to whom the Software is
# furnished to do so, subject to the following conditions:
#
# The above copyright notice and this permission notice shall be included in
# all copies or substantial portions of the Software.
#
# THE SOFTWARE IS PROVIDED "AS IS", WITHOUT WARRANTY OF ANY KIND, EXPRESS OR
# IMPLIED, INCLUDING BUT NOT LIMITED TO THE WARRANTIES OF MERCHANTABILITY,
# FITNESS FOR A PARTICULAR PURPOSE AND NONINFRINGEMENT. IN NO EVENT SHALL THE
# AUTHORS OR COPYRIGHT HOLDERS BE LIABLE FOR ANY CLAIM, DAMAGES OR OTHER
# LIABILITY, WHETHER IN AN ACTION OF CONTRACT, TORT OR OTHERWISE, ARISING FROM,
# OUT OF OR IN CONNECTION WITH THE SOFTWARE OR THE USE OR OTHER DEALINGS IN THE
# SOFTWARE.
import collections
import os
<<<<<<< HEAD
import re
=======
import logging
>>>>>>> 2c1f6056
import tarfile

import pysam

import paleomix.yaml
from paleomix.common.fileutils import swap_ext
from paleomix.common.formats.fasta import FASTA
from paleomix.tools.zonkey.common import contig_name_to_plink_name, get_sample_names

_SETTINGS_KEYS = (
    "Format",
    "Revision",
    "Plink",
    "NChroms",
    "MitoPadding",
    "SNPDistance",
)


class BAMInfo:
    def __init__(self):
        self.nuclear_contigs = {}
        self.mt_contig = None
        self.mt_length = None
        self.mt_padding = None

    @property
    def is_nuclear(self):
        return bool(self.nuclear_contigs)

    @property
    def is_mitochondrial(self):
        return bool(self.mt_contig)

    def __repr__(self):
        tmpl = "BAMInfo(nuclear=%r, mt_contig=%r, mt_length=%r, mt_padding=%r)"

<<<<<<< HEAD
        return tmpl % (self.nuclear_contigs, self.mt_contig,
                       self.mt_length, self.mt_padding)
=======
        return tmpl % (self.nuclear, self.mt_contig, self.mt_length, self.mt_padding)
>>>>>>> 2c1f6056


# Format number for database file; is incremented when the format is changed.
# The 'revision' field specifies updates to the table that do not change the
# format of the database (see below).
_SUPPORTED_DB_FORMAT_MAJOR = 1
_SUPPORTED_DB_FORMAT_MINOR = 20160112

# Required columns in the 'contigs.txt' table; additional columns are ignored
<<<<<<< HEAD
_CONTIGS_TABLE_COLUMNS = frozenset(('ID', 'Size', 'Checksum'))
# Required columns in the 'samples.txt' table; additional non-group columns are ignored
_SAMPLES_TABLE_COLUMNS = frozenset(('ID', 'Species', 'Sex', 'SampleID', 'Publication'))
# Regular expression for parsing Group(K) columns in samples.txt
_SAMPLES_TABLE_GROUP = re.compile(r'^Group\((?P<K>.+)\)$')
=======
_CONTIGS_TABLE_COLUMNS = frozenset(("ID", "Size", "Checksum"))
# Required columns in the 'samples.txt' table; additional columns are ignored
_SAMPELS_TABLE_COLUMNS = frozenset(
    ("ID", "Group(2)", "Group(3)", "Species", "Sex", "SampleID", "Publication")
)
>>>>>>> 2c1f6056


class ZonkeyDBError(RuntimeError):
    pass


class ZonkeyDB:
    def __init__(self, filename):
        self.filename = filename

        if not os.path.exists(filename):
            raise ZonkeyDBError("Database file does not exist")
        elif not tarfile.is_tarfile(filename):
            raise ZonkeyDBError("Database file is not a valid tar-file")

        log = logging.getLogger(__name__)
        log.info("Reading Zonkey database from %r" % (filename,))

        # Warn if file is gzip / bzip2 compressed; gives worse throughput
        _check_file_compression(filename)

        with tarfile.open(filename) as tar_handle:
            log.info("  - Reading settings")
            self.settings = self._read_settings(tar_handle, "settings.yaml")
            log.info("  - Reading list of contigs")
            self.contigs = self._read_contigs_table(tar_handle, "contigs.txt")
<<<<<<< HEAD
            print_info('  - Reading list of samples ...')
            self.samples, self.groups = self._read_samples_table(tar_handle, "samples.txt")
            print_info('  - Reading mitochondrial sequences ...')
            self.mitochondria = self._read_mitochondria(tar_handle,
                                                        "mitochondria.fasta")
            print_info('  - Reading emperical admixture distribution ...')
            self.simulations = self._read_simulations(tar_handle,
                                                      "simulations.txt")
            print_info('  - Determining sample order ...')
            self.sample_order = self._read_sample_order(tar_handle,
                                                        "genotypes.txt")
=======
            log.info("  - Reading list of samples")
            self.samples = self._read_samples_table(tar_handle, "samples.txt")
            log.info("  - Reading mitochondrial sequences")
            self.mitochondria = self._read_mitochondria(
                tar_handle, "mitochondria.fasta"
            )
            log.info("  - Reading emperical admixture distribution")
            self.simulations = self._read_simulations(tar_handle, "simulations.txt")
            log.info("  - Determining sample order")
            self.sample_order = self._read_sample_order(tar_handle, "genotypes.txt")
>>>>>>> 2c1f6056

        self._cross_validate()

    def validate_bam(self, filename):
        """Validates a sample BAM file, checking that it is either a valid
        mitochondrial BAM (aligned against one of the referenc mt sequences),
        or that it is a valid nuclear BAM (aligned against the reference).

        Returns one of INVALID_BAMFILE, NUC_BAMFILE, and MITO_BAMFILE.
        """
        log = logging.getLogger(__name__)
        log.info("  - Validating BAM file %r ", filename)

        try:
            handle = pysam.AlignmentFile(filename)
        except (ValueError, IOError) as error:
            log.error("Error reading BAM: %s", error)
            return

        return self.validate_bam_handle(handle)

    def validate_bam_handle(self, handle):
        samples = get_sample_names(handle)
        if len(samples) > 1:
            log = logging.getLogger(__name__)
            log.warning(
                "BAM read-groups specify more than one sample, "
                "but this tool treats BAMs as a single sample:"
            )

            for sample in enumerate(samples, start=1):
                log.warning("    %i: %r" % sample)

        info = BAMInfo()
        if not _validate_mito_bam(self, handle, info):
            return

        if not _validate_nuclear_bam(self, handle, info):
            return

        return info

    def _cross_validate(self):
        """Cross validates tables to ensure consistency."""
        genotypes = set(self.sample_order)
        samples = set(self.samples)
        differences = (genotypes | samples) - (genotypes & samples)
        if differences:
            raise ZonkeyDBError(
                "Mismatch between samples in sample-list and "
                "genotypes table; some samples not found in "
                "both tables: %s" % (",".join(differences),)
            )

        if self.mitochondria is None:
            return

        for name, record in self.mitochondria.items():
            if name not in self.samples:
                # Ignore extra reference sequences
                meta = record.meta.upper()
                if "EXCLUDE" not in list(map(str.strip, meta.split(";"))):
                    raise ZonkeyDBError(
                        "Unexpected mitochondrial sequence: %r" % (name,)
                    )

    @classmethod
    def _read_contigs_table(cls, tar_handle, filename):
        cls._check_required_file(tar_handle, filename)

        table = cls._read_table(tar_handle, filename, _CONTIGS_TABLE_COLUMNS)
        for key, row in table.items():
            try:
                row["Size"] = int(row["Size"])
            except ValueError as error:
                raise ZonkeyDBError(
                    "Invalid size specified for sample %r in "
                    "%r: %r" % (key, filename, error)
                )

            if row["Size"] <= 0:
                raise ZonkeyDBError(
                    "Contig size must be >= 0 for %r in %r, "
                    "not %r" % (key, filename, row["Size"])
                )
        return table

    @classmethod
    def _read_samples_table(cls, tar_handle, filename):
        cls._check_required_file(tar_handle, filename)

        samples = cls._read_table(tar_handle, "samples.txt", _SAMPLES_TABLE_COLUMNS)
        if not samples:
            raise ZonkeyDBError("No samples found in genotypes table!")

        for row in samples.values():
            if row["Sex"].upper() not in ("MALE", "FEMALE", "NA"):
                raise ZonkeyDBError(
                    "Unexpected sample sex (%r); "
                    "expected 'MALE', 'FEMALE', or 'NA'" % (row["Sex"],)
                )

<<<<<<< HEAD
        group_keys = []
        for key in samples.values()[0]:
            match = _SAMPLES_TABLE_GROUP.match(key)
            if match is not None:
                k_value = match.groupdict()["K"]
                if not k_value.isdigit():
                    raise ZonkeyDBError("Malformed Group column name; K is "
                                        "not a number: %r" % (key,))
                elif not (2 <= int(k_value) <= 7):
                    raise ZonkeyDBError("K must be between 2 and 7, but found %r"
                                        % (key,))

                group_keys.append((key, int(k_value)))

        groups = {}
        for key, k_value in group_keys:
            group = {}
            for sample_key, sample in samples.items():
                group[sample_key] = sample.pop(key)

            group_labels = frozenset(group.values())
            if group_labels == frozenset('-'):
                continue  # Allowed for backwards compatibility
            elif '-' in group_labels:
                raise ZonkeyDBError("Not all samples column %r assignd a group"
                                    % (key,))
            elif len(group_labels) != k_value:
                raise ZonkeyDBError("Expected %i groups in column %r, found %i"
                                    % (k_value, key, len(group_labels)))

            groups[k_value] = group

        if not groups:
            raise ZonkeyDBError("No valid groups in samples.txt")

        return samples, groups
=======
        for k_groups in (2, 3):
            key = "Group(%i)" % (k_groups,)
            groups = frozenset(row[key] for row in samples.values())

            if len(groups - set("-")) not in (0, k_groups):
                raise ZonkeyDBError(
                    "The %r column in the samples table must "
                    "either contain %i ancestral groups, or "
                    "none" % (key, k_groups)
                )

        return samples
>>>>>>> 2c1f6056

    @classmethod
    def _read_sample_order(cls, tar_handle, filename):
        cls._check_required_file(tar_handle, filename)

        handle = tar_handle.extractfile(filename)
        header = handle.readline().rstrip("\r\n").split("\t")
        sample_order = tuple(header[-1].split(";"))

        if len(sample_order) != len(set(sample_order)):
            raise ZonkeyDBError("Duplicate sample names in %r" % (filename,))

        return sample_order

    def _read_mitochondria(self, tar_handle, filename):
        try:
            tar_handle.getmember(filename)
        except KeyError:
            # Missing MT file is allowed
            return None

        handle = tar_handle.extractfile(filename)

        results = {}
        for record in FASTA.from_lines(handle):
            record = FASTA(
                name=record.name, meta=record.meta, sequence=record.sequence.upper()
            )

            unexpected = set(record.sequence) - set("ACGTN-")
            if unexpected:
                unexpected = ", ".join(map(repr, sorted(unexpected)))
                raise ZonkeyDBError(
                    "Unexpected nucleotide in %s; only A, C, "
                    "G, T, N, and - are allowed, not %s" % (unexpected, filename)
                )
            elif record.name in results:
                raise ZonkeyDBError(
                    "Duplicate sequence name in %s: %r" % (filename, record.name)
                )

            results[record.name] = record

        lengths = frozenset(len(record.sequence) for record in results.values())

        if not lengths:
            raise ZonkeyDBError("No mitochondrial sequences found in %r" % (filename,))
        elif len(lengths) > 2:
            lengths = tuple(sorted(lengths))
            lengths_s = "%s, and %s" % (", ".join(map(str, lengths[:-1])), lengths[-1])

            raise ZonkeyDBError(
                "At most two different sequence lengths "
                "expected for mitochondrial sequences, but "
                "found %i different lengths in %r: %s"
                % (len(lengths), filename, lengths_s)
            )
        elif len(lengths) != 1:
            # Unpadded sequences are allowed
            delta_len = max(lengths) - min(lengths)
            mito_padding = self.settings["MitoPadding"]

            if delta_len != mito_padding:
                raise ZonkeyDBError(
                    "Length difference between mitochondrial "
                    "sequences in %r does not match the "
                    "padding; expected a difference of %i bp, "
                    "but found a %i bp difference."
                    % (filename, mito_padding, delta_len)
                )

        return results

    @classmethod
    def _read_settings(cls, tar_handle, filename):
        cls._check_required_file(tar_handle, filename)

        handle = tar_handle.extractfile(filename)

        try:
            result = paleomix.yaml.safe_load(handle)
        except paleomix.yaml.YAMLError as error:
            raise ZonkeyDBError(
                "Error reading settings file %r; %s" % (filename, error)
            )

        for key in _SETTINGS_KEYS:
            if key != "Plink":
                if not isinstance(result[key], int) or result[key] < 0:
                    raise ZonkeyDBError(
                        "Value for %r in %s must be an non-"
                        "negative integer, not %r" % (key, filename, result[key])
                    )
            elif not isinstance(result[key], str):
                raise ZonkeyDBError(
                    "Value for %r in %s must be a string, "
                    "not %r" % (key, filename, result[key])
                )

        if result["Format"] > _SUPPORTED_DB_FORMAT_MAJOR:
            raise ZonkeyDBError(
                "Database version is too old; this version of "
                "PALEOMIX supports the Zonkey DB v%i, but the "
                "database is v%i; download an updated "
                "database to continue." % (_SUPPORTED_DB_FORMAT_MAJOR, result["Format"])
            )
        elif result["Format"] < _SUPPORTED_DB_FORMAT_MAJOR:
            raise ZonkeyDBError(
                "Database version is too new; this version of "
                "PALEOMIX supports the Zonkey DB v%i, but the "
                "database is v%i; upgrade PALEOMIX to "
                "continue." % (_SUPPORTED_DB_FORMAT_MAJOR, result["Format"])
            )
        elif result["Revision"] < _SUPPORTED_DB_FORMAT_MINOR:
            raise ZonkeyDBError(
                "Database version is too old; this version of "
                "PALEOMIX supports the Zonkey DB v%i, rev. %i "
                "or newer, but the database is v%i rev. %i; "
                "please download an updated database to "
                "continue."
                % (
                    _SUPPORTED_DB_FORMAT_MAJOR,
                    _SUPPORTED_DB_FORMAT_MINOR,
                    result["Format"],
                    result["Revision"],
                )
            )

        return result

    def _read_simulations(self, tar_handle, filename):
        try:
            handle = tar_handle.extractfile(filename)
        except KeyError:
            # Missing simulations file is allowed
            return None

        header = handle.readline().rstrip().split("\t")

        required_keys = set(
            ("NReads", "K", "Sample1", "Sample2", "HasTS", "Percentile", "Value")
        )
        missing_keys = required_keys - set(header)
        if missing_keys:
            missing_keys = ", ".join(map(repr, missing_keys))
            raise ZonkeyDBError(
                "Simulations table %r does not contain all "
                "required columns; columns %r are missing!" % (filename, missing_keys)
            )

        result = []
        for linenum, line in enumerate(handle, start=2):
            fields = line.strip().split("\t")
            if len(fields) != len(header):
                raise ZonkeyDBError(
                    "Line %i in simulations table %r, does "
                    "not contain the expected number of "
                    "columns; expected %i, but found %i!"
                    % (linenum, filename, len(header), len(fields))
                )

            row = dict(zip(header, fields))

            if row["HasTS"] not in ("TRUE", "FALSE"):
                pass

            row["HasTS"] = row["HasTS"] == "TRUE"

            for key in ("NReads", "K"):
                try:
                    row[key] = int(row[key])
                except ValueError:
                    raise ZonkeyDBError(
                        "Malformed value for column %r at "
                        "line %i in simulations table %r; "
                        "expected int, found %r" % (key, linenum, filename, row[key])
                    )

            for key in ("Percentile", "Value"):
                try:
                    row[key] = float(row[key])
                except ValueError:
<<<<<<< HEAD
                    raise ZonkeyDBError('Malformed value for column %r at '
                                        'line %i in simulations table %r; '
                                        'expected float, found %r'
                                        % (key, linenum, filename, row[key]))

            for key in ('Sample1', 'Sample2'):
                groups = frozenset(self.groups[int(row["K"])].values())

                if row[key] not in groups and row[key] != '-':
                    raise ZonkeyDBError('Invalid group in column %r in '
                                        'simulations table %r: %r'
                                        % (key, filename, row[key]))
=======
                    raise ZonkeyDBError(
                        "Malformed value for column %r at "
                        "line %i in simulations table %r; "
                        "expected float, found %r" % (key, linenum, filename, row[key])
                    )

            for key in ("Sample1", "Sample2"):
                group_key = "Group(%i)" % (row["K"],)
                groups = frozenset(row[group_key] for row in self.samples.values())

                if row[key] not in groups and row[key] != "-":
                    raise ZonkeyDBError(
                        "Invalid group in column %r in "
                        "simulations table %r: %r" % (key, filename, row[key])
                    )
>>>>>>> 2c1f6056

            result.append(row)

        return result

    @classmethod
    def _check_required_file(cls, tar_handle, filename):
        try:
            obj = tar_handle.getmember(filename)
        except KeyError:
            raise ZonkeyDBError(
                "Database does not contain required file %r; "
                "please ensure that this is a valid Zonkey "
                "database file!" % (filename,)
            )

        if not obj.isfile():
            raise ZonkeyDBError(
                "Object %r in Zonkey database is not a "
                "file; please ensure that this is a valid "
                "Zonkey database file!" % (filename,)
            )

    @classmethod
    def _read_table(cls, tar_handle, filename, requied_columns=()):
        requied_columns = frozenset(requied_columns) | frozenset(("ID",))
        handle = tar_handle.extractfile(filename)
        result = {}

        try:
            header = handle.readline().rstrip("\r\n").split("\t")
            if len(header) != len(set(header)):
                raise ZonkeyDBError(
                    "Table %r does contains duplicate columns!" % (filename,)
                )

            if requied_columns - set(header):
                raise ZonkeyDBError(
                    "Required columns are missign in table "
                    "%r: %s" % (filename, ", ".join())
                )

            for linenum, line in enumerate(handle):
                fields = line.rstrip("\r\n").split("\t")

                if len(fields) != len(header):
                    raise ZonkeyDBError(
                        "Error reading %r at line %i; "
                        "expected  %i columns, found %i "
                        "columns!" % (filename, linenum, len(header), len(fields))
                    )

                row = dict(zip(header, fields))
                if row["ID"] in result:
                    raise ZonkeyDBError(
                        "Duplicate IDs in %r: %s" % (filename, row["ID"])
                    )

                result[row["ID"]] = row
        finally:
            handle.close()

        return result


def _validate_mito_bam(data, handle, info):
    if data.mitochondria is None:
        # No mitochondrial data .. skip phylogeny
        return True

    references = handle.references
    min_length = min((len(record.sequence)) for record in data.mitochondria.values())
    log = logging.getLogger(__name__)

    for bam_contig, bam_length in zip(references, handle.lengths):
        if bam_contig not in data.mitochondria:
            continue

        db_sequence = data.mitochondria[bam_contig].sequence
        db_length = len(db_sequence) - db_sequence.count("-")

        if bam_length != db_length:
            log.error(
                "Length of mitochondrial contig %r (%i bp) "
                "does not match the length of the corresponding "
                "sequence in the database (%i bp)" % (bam_contig, bam_length, db_length)
            )
            return False

        if not os.path.exists(handle.filename + ".bai") and not os.path.exists(
            swap_ext(handle.filename, ".bai")
        ):
            log.info("    - Attempting to index BAM file %r!" % (handle.filename,))
            pysam.index(handle.filename)

        # Workaround for pysam < 0.9 returning list, >= 0.9 returning str
        for line in "".join(pysam.idxstats(handle.filename)).split("\n"):
            line = line.strip()
            if not line:
                continue

            name, _, hits, _ = line.split("\t")
            if (name == bam_contig) and not int(hits):
                log.error(
                    "WARNING: Mitochondrial BAM (%r) does not contain "
                    "any reads aligned to contig %r; inferring an "
                    "phylogeny is not possible." % (handle.filename, name)
                )
                return True

        info.mt_contig = bam_contig
        info.mt_length = bam_length
        info.mt_padding = len(db_sequence) - min_length

        return True
    return True


def _validate_nuclear_bam(data, handle, info):
<<<<<<< HEAD
    # Match reference panel contigs with BAM contigs; identification is done
    # by size since different repositories use different naming schemes.
    bam_contigs = collections.defaultdict(list)
    for name, length in zip(handle.references, handle.lengths):
        bam_contigs[length].append(name)

    panel_names_to_bam = {}
    for name, stats in sorted(data.contigs.iteritems()):
        bam_contig_names = bam_contigs.get(stats["Size"], ())
        if len(bam_contig_names) == 1:
            panel_names_to_bam[name] = bam_contig_names[0]
        elif len(bam_contig_names) > 1:
            candidates = []
            for bam_name in bam_contig_names:
                if contig_name_to_plink_name(bam_name) == name:
                    candidates.append(bam_name)

            if len(candidates) == 1:
                panel_names_to_bam[name] = candidates[0]
            else:
                print_warn("\WARNING: Multiple candidates for chr%s with size %i:"
                           % (name, stats["Size"]))

                for name in bam_contig_names:
                    print_warn("  - %r" % (name,))

    if len(panel_names_to_bam) == len(data.contigs):
        info.nuclear_contigs = panel_names_to_bam
        return True
    elif panel_names_to_bam:
        print_err("\nERROR: Not all nuclear chromosomes found in BAM:")
        for (name, stats) in sorted(data.contigs.iteritems()):
            is_found = "OK" if name in panel_names_to_bam else "Not found!"
            print_err("  - %s: %s" % (name, is_found))

        return False
    else:
        return True
=======
    # Check that chromosomes are of expected size; unused chroms are ignored.
    bam_contigs = dict(
        zip(map(contig_name_to_plink_name, handle.references), handle.lengths)
    )
    ref_contigs = data.contigs
    log = logging.getLogger(__name__)

    contigs_found = {}
    for name, stats in sorted(ref_contigs.items()):
        if name not in bam_contigs:
            contigs_found[name] = False
        elif bam_contigs[name] != stats["Size"]:
            log.error(
                "Chrom %r in the BAM does not match the "
                "length specified in data file:\n"
                "    - Expected: %i\n"
                "    - Found: %i" % (name, bam_contigs[name], stats["Size"])
            )

            return False
        else:
            contigs_found[name] = True

    if any(contigs_found.values()):
        if not all(contigs_found.values()):
            log.error("Not all nuclear chromosomes found in BAM:")
            for (name, stats) in sorted(ref_contigs.items()):
                is_found = "Found" if contigs_found[name] else "Not found!"
                log.error("  - %s: %s" % (name, is_found))

            return False
        else:
            info.nuclear = True

    return True
>>>>>>> 2c1f6056


def _check_file_compression(filename):
    try:
        log = logging.getLogger(__name__)
        with open(filename) as handle:
            header = handle.read(2)

            if header == "\x1f\x8b":
                log.warning("Zonkey database is gzip compressed; please uncompress:")
                log.warning("  $ gunzip %r", filename)
            elif header == "BZ":
                log.warning("Zonkey database is bzip2 compressed; please uncompress:")
                log.warning("  $ bunzip2 %r", filename)
    except IOError:
        # Errors are ignored at this stage
        pass<|MERGE_RESOLUTION|>--- conflicted
+++ resolved
@@ -20,12 +20,9 @@
 # OUT OF OR IN CONNECTION WITH THE SOFTWARE OR THE USE OR OTHER DEALINGS IN THE
 # SOFTWARE.
 import collections
+import logging
 import os
-<<<<<<< HEAD
 import re
-=======
-import logging
->>>>>>> 2c1f6056
 import tarfile
 
 import pysam
@@ -63,12 +60,12 @@
     def __repr__(self):
         tmpl = "BAMInfo(nuclear=%r, mt_contig=%r, mt_length=%r, mt_padding=%r)"
 
-<<<<<<< HEAD
-        return tmpl % (self.nuclear_contigs, self.mt_contig,
-                       self.mt_length, self.mt_padding)
-=======
-        return tmpl % (self.nuclear, self.mt_contig, self.mt_length, self.mt_padding)
->>>>>>> 2c1f6056
+        return tmpl % (
+            self.nuclear_contigs,
+            self.mt_contig,
+            self.mt_length,
+            self.mt_padding,
+        )
 
 
 # Format number for database file; is incremented when the format is changed.
@@ -78,19 +75,11 @@
 _SUPPORTED_DB_FORMAT_MINOR = 20160112
 
 # Required columns in the 'contigs.txt' table; additional columns are ignored
-<<<<<<< HEAD
-_CONTIGS_TABLE_COLUMNS = frozenset(('ID', 'Size', 'Checksum'))
+_CONTIGS_TABLE_COLUMNS = frozenset(("ID", "Size", "Checksum"))
 # Required columns in the 'samples.txt' table; additional non-group columns are ignored
-_SAMPLES_TABLE_COLUMNS = frozenset(('ID', 'Species', 'Sex', 'SampleID', 'Publication'))
+_SAMPLES_TABLE_COLUMNS = frozenset(("ID", "Species", "Sex", "SampleID", "Publication"))
 # Regular expression for parsing Group(K) columns in samples.txt
-_SAMPLES_TABLE_GROUP = re.compile(r'^Group\((?P<K>.+)\)$')
-=======
-_CONTIGS_TABLE_COLUMNS = frozenset(("ID", "Size", "Checksum"))
-# Required columns in the 'samples.txt' table; additional columns are ignored
-_SAMPELS_TABLE_COLUMNS = frozenset(
-    ("ID", "Group(2)", "Group(3)", "Species", "Sex", "SampleID", "Publication")
-)
->>>>>>> 2c1f6056
+_SAMPLES_TABLE_GROUP = re.compile(r"^Group\((?P<K>.+)\)$")
 
 
 class ZonkeyDBError(RuntimeError):
@@ -117,21 +106,10 @@
             self.settings = self._read_settings(tar_handle, "settings.yaml")
             log.info("  - Reading list of contigs")
             self.contigs = self._read_contigs_table(tar_handle, "contigs.txt")
-<<<<<<< HEAD
-            print_info('  - Reading list of samples ...')
-            self.samples, self.groups = self._read_samples_table(tar_handle, "samples.txt")
-            print_info('  - Reading mitochondrial sequences ...')
-            self.mitochondria = self._read_mitochondria(tar_handle,
-                                                        "mitochondria.fasta")
-            print_info('  - Reading emperical admixture distribution ...')
-            self.simulations = self._read_simulations(tar_handle,
-                                                      "simulations.txt")
-            print_info('  - Determining sample order ...')
-            self.sample_order = self._read_sample_order(tar_handle,
-                                                        "genotypes.txt")
-=======
             log.info("  - Reading list of samples")
-            self.samples = self._read_samples_table(tar_handle, "samples.txt")
+            self.samples, self.groups = self._read_samples_table(
+                tar_handle, "samples.txt"
+            )
             log.info("  - Reading mitochondrial sequences")
             self.mitochondria = self._read_mitochondria(
                 tar_handle, "mitochondria.fasta"
@@ -140,7 +118,6 @@
             self.simulations = self._read_simulations(tar_handle, "simulations.txt")
             log.info("  - Determining sample order")
             self.sample_order = self._read_sample_order(tar_handle, "genotypes.txt")
->>>>>>> 2c1f6056
 
         self._cross_validate()
 
@@ -243,18 +220,19 @@
                     "expected 'MALE', 'FEMALE', or 'NA'" % (row["Sex"],)
                 )
 
-<<<<<<< HEAD
         group_keys = []
         for key in samples.values()[0]:
             match = _SAMPLES_TABLE_GROUP.match(key)
             if match is not None:
                 k_value = match.groupdict()["K"]
                 if not k_value.isdigit():
-                    raise ZonkeyDBError("Malformed Group column name; K is "
-                                        "not a number: %r" % (key,))
+                    raise ZonkeyDBError(
+                        "Malformed Group column name; K is " "not a number: %r" % (key,)
+                    )
                 elif not (2 <= int(k_value) <= 7):
-                    raise ZonkeyDBError("K must be between 2 and 7, but found %r"
-                                        % (key,))
+                    raise ZonkeyDBError(
+                        "K must be between 2 and 7, but found %r" % (key,)
+                    )
 
                 group_keys.append((key, int(k_value)))
 
@@ -265,14 +243,17 @@
                 group[sample_key] = sample.pop(key)
 
             group_labels = frozenset(group.values())
-            if group_labels == frozenset('-'):
+            if group_labels == frozenset("-"):
                 continue  # Allowed for backwards compatibility
-            elif '-' in group_labels:
-                raise ZonkeyDBError("Not all samples column %r assignd a group"
-                                    % (key,))
+            elif "-" in group_labels:
+                raise ZonkeyDBError(
+                    "Not all samples column %r assignd a group" % (key,)
+                )
             elif len(group_labels) != k_value:
-                raise ZonkeyDBError("Expected %i groups in column %r, found %i"
-                                    % (k_value, key, len(group_labels)))
+                raise ZonkeyDBError(
+                    "Expected %i groups in column %r, found %i"
+                    % (k_value, key, len(group_labels))
+                )
 
             groups[k_value] = group
 
@@ -280,20 +261,6 @@
             raise ZonkeyDBError("No valid groups in samples.txt")
 
         return samples, groups
-=======
-        for k_groups in (2, 3):
-            key = "Group(%i)" % (k_groups,)
-            groups = frozenset(row[key] for row in samples.values())
-
-            if len(groups - set("-")) not in (0, k_groups):
-                raise ZonkeyDBError(
-                    "The %r column in the samples table must "
-                    "either contain %i ancestral groups, or "
-                    "none" % (key, k_groups)
-                )
-
-        return samples
->>>>>>> 2c1f6056
 
     @classmethod
     def _read_sample_order(cls, tar_handle, filename):
@@ -476,20 +443,6 @@
                 try:
                     row[key] = float(row[key])
                 except ValueError:
-<<<<<<< HEAD
-                    raise ZonkeyDBError('Malformed value for column %r at '
-                                        'line %i in simulations table %r; '
-                                        'expected float, found %r'
-                                        % (key, linenum, filename, row[key]))
-
-            for key in ('Sample1', 'Sample2'):
-                groups = frozenset(self.groups[int(row["K"])].values())
-
-                if row[key] not in groups and row[key] != '-':
-                    raise ZonkeyDBError('Invalid group in column %r in '
-                                        'simulations table %r: %r'
-                                        % (key, filename, row[key]))
-=======
                     raise ZonkeyDBError(
                         "Malformed value for column %r at "
                         "line %i in simulations table %r; "
@@ -497,15 +450,13 @@
                     )
 
             for key in ("Sample1", "Sample2"):
-                group_key = "Group(%i)" % (row["K"],)
-                groups = frozenset(row[group_key] for row in self.samples.values())
+                groups = frozenset(self.groups[int(row["K"])].values())
 
                 if row[key] not in groups and row[key] != "-":
                     raise ZonkeyDBError(
                         "Invalid group in column %r in "
                         "simulations table %r: %r" % (key, filename, row[key])
                     )
->>>>>>> 2c1f6056
 
             result.append(row)
 
@@ -625,13 +576,13 @@
 
 
 def _validate_nuclear_bam(data, handle, info):
-<<<<<<< HEAD
     # Match reference panel contigs with BAM contigs; identification is done
     # by size since different repositories use different naming schemes.
     bam_contigs = collections.defaultdict(list)
     for name, length in zip(handle.references, handle.lengths):
         bam_contigs[length].append(name)
 
+    log = logging.getLogger(__name__)
     panel_names_to_bam = {}
     for name, stats in sorted(data.contigs.iteritems()):
         bam_contig_names = bam_contigs.get(stats["Size"], ())
@@ -646,61 +597,26 @@
             if len(candidates) == 1:
                 panel_names_to_bam[name] = candidates[0]
             else:
-                print_warn("\WARNING: Multiple candidates for chr%s with size %i:"
-                           % (name, stats["Size"]))
+                log.warning(
+                    "WARNING: Multiple candidates for chr%s with size %i:"
+                    % (name, stats["Size"])
+                )
 
                 for name in bam_contig_names:
-                    print_warn("  - %r" % (name,))
+                    log.warning("  - %r" % (name,))
 
     if len(panel_names_to_bam) == len(data.contigs):
         info.nuclear_contigs = panel_names_to_bam
         return True
     elif panel_names_to_bam:
-        print_err("\nERROR: Not all nuclear chromosomes found in BAM:")
+        log.error("ERROR: Not all nuclear chromosomes found in BAM:")
         for (name, stats) in sorted(data.contigs.iteritems()):
             is_found = "OK" if name in panel_names_to_bam else "Not found!"
-            print_err("  - %s: %s" % (name, is_found))
+            log.error("  - %s: %s" % (name, is_found))
 
         return False
     else:
         return True
-=======
-    # Check that chromosomes are of expected size; unused chroms are ignored.
-    bam_contigs = dict(
-        zip(map(contig_name_to_plink_name, handle.references), handle.lengths)
-    )
-    ref_contigs = data.contigs
-    log = logging.getLogger(__name__)
-
-    contigs_found = {}
-    for name, stats in sorted(ref_contigs.items()):
-        if name not in bam_contigs:
-            contigs_found[name] = False
-        elif bam_contigs[name] != stats["Size"]:
-            log.error(
-                "Chrom %r in the BAM does not match the "
-                "length specified in data file:\n"
-                "    - Expected: %i\n"
-                "    - Found: %i" % (name, bam_contigs[name], stats["Size"])
-            )
-
-            return False
-        else:
-            contigs_found[name] = True
-
-    if any(contigs_found.values()):
-        if not all(contigs_found.values()):
-            log.error("Not all nuclear chromosomes found in BAM:")
-            for (name, stats) in sorted(ref_contigs.items()):
-                is_found = "Found" if contigs_found[name] else "Not found!"
-                log.error("  - %s: %s" % (name, is_found))
-
-            return False
-        else:
-            info.nuclear = True
-
-    return True
->>>>>>> 2c1f6056
 
 
 def _check_file_compression(filename):
