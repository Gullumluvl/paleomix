--- conflicted
+++ resolved
@@ -149,19 +149,9 @@
         group_headers = []
         for k_value in sorted(self._data.groups):
             group_headers.append("          <th>Group(%i)</th>" % k_value)
-        output_handle.write(_SAMPLE_LIST_HEADER % ('\n'.join(group_headers),))
-
-        last_group_2 = None
-        last_group_3 = None
-<<<<<<< HEAD
-        for name, row in sorted(self._data.samples.iteritems()):
-=======
-        for row in sorted(
-            self._data.samples.values(),
-            key=lambda row: (row["Group(2)"], row["Group(3)"], row["ID"]),
-        ):
-
->>>>>>> 2c1f6056
+        output_handle.write(_SAMPLE_LIST_HEADER % ("\n".join(group_headers),))
+
+        for name, row in sorted(self._data.samples.items()):
             row = dict(row)
             groups = []
             for key in self._data.groups:
@@ -381,17 +371,10 @@
 
                 # Include files showing proproation of ancestral populations,
                 # which are required to build admixture figures in the reports.
-<<<<<<< HEAD
                 for k_groups in sorted(self._data.groups):
-                    input_files.append(os.path.join(admix_root,
-                                                    "%s.%i.Q" % (postfix,
-                                                                 k_groups)))
-=======
-                for k_groups in (2, 3):
                     input_files.append(
                         os.path.join(admix_root, "%s.%i.Q" % (postfix, k_groups))
                     )
->>>>>>> 2c1f6056
 
                 # Include files tabulating variance explained by models
                 figures_path = os.path.join(self._root, "figures", "treemix")
