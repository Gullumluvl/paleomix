--- conflicted
+++ resolved
@@ -21,48 +21,5 @@
 # SOFTWARE.
 #
 
-<<<<<<< HEAD
 __version_info__ = (1, 2, 14)
-__version__ = "%i.%i.%i" % __version_info__
-
-
-def run(command=None):
-    """Main entry-point for setuptools"""
-    import sys
-    import paleomix.main
-
-    argv = []
-    if command is not None:
-        argv.append(command)
-    argv.extend(sys.argv[1:])
-
-    return paleomix.main.main(argv)
-
-
-def run_bam_pipeline():
-    """Legacy entry-point for setuptools"""
-    return run("bam_pipeline")
-
-
-def run_gtf_to_bed():
-    """Legacy entry-point for setuptools"""
-    return run("gtf_to_bed")
-
-
-def run_phylo_pipeline():
-    """Legacy entry-point for setuptools"""
-    return run("phylo_pipeline")
-
-
-def run_rmdup_collapsed():
-    """Legacy entry-point for setuptools"""
-    return run("rmdup_collapsed")
-
-
-def run_trim_pipeline():
-    """Legacy entry-point for setuptools"""
-    return run("trim_pipeline")
-=======
-__version_info__ = (1, 2, 13, 4)
-__version__ = "%i.%i.%i.%i" % __version_info__
->>>>>>> 2c1f6056
+__version__ = "%i.%i.%i" % __version_info__